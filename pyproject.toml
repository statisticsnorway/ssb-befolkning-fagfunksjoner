[project]
name = "ssb-befolkning-fagfunksjoner"
<<<<<<< HEAD
=======
version = "0.0.10"
>>>>>>> 301b0999
description = "Befolkning Fagfunksjoner"
license = "MIT"
version = "0.0.7"
readme = "README.md"
authors = [{name = "Stian Nergård", email = "grd@ssb.no"}]
requires-python = ">=3.11,<4.0"
dependencies = [
    "click (>=8.0.1)", 
    "python-dateutil (>=2.9.0.post0,<3.0.0)", 
    "dapla-toolbelt (>=3.2.2,<4.0.0)", 
    "pandas (>=2.2.3,<3.0.0)", 
    "universal-pathlib (>=0.2.6,<0.3.0)", 
    "ipykernel (>=6.29.5,<7.0.0)", 
    "ssb-klass-python (>=1.0.2,<2.0.0)", 
    "tabulate (>=0.9.0,<0.10.0)", 
    "networkx (>=3.5,<4.0)"
    ]
classifiers = ["Development Status :: 4 - Beta"]

[project.urls]
homepage = "https://github.com/statisticsnorway/ssb-befolkning-fagfunksjoner"
repository = "https://github.com/statisticsnorway/ssb-befolkning-fagfunksjoner"
documentation = "https://statisticsnorway.github.io/ssb-befolkning-fagfunksjoner"
Changelog = "https://github.com/statisticsnorway/ssb-befolkning-fagfunksjoner/releases"

[project.scripts]
ssb-befolkning-fagfunksjoner = "ssb_befolkning_fagfunksjoner.__main__:main"

[tool.poetry]
packages = [{ include = "ssb_befolkning_fagfunksjoner", from = "src" }]
requires-poetry = '>=2.0.0'

[tool.poetry.requires-plugins]
poetry-plugin-export = ">=1.9"

[tool.poetry.group.dev.dependencies]
pygments = ">=2.10.0"
black = { extras = ["jupyter"], version = ">=23.1.0" }
coverage = { extras = ["toml"], version = ">=6.2" }
darglint = ">=1.8.1"
furo = ">=2021.11.12"
mypy = ">=0.930"
pre-commit = ">=2.16.0"
pre-commit-hooks = ">=4.1.0"
ruff = ">=0.0.284"
pytest = "^8.4.1"
sphinx = ">=6.2.1"
sphinx-autobuild = ">=2021.3.14"
sphinx-autodoc-typehints = ">=1.24.0"
sphinx-click = ">=3.0.2"
typeguard = ">=2.13.3"
xdoctest = { extras = ["colors"], version = ">=0.15.10" }
myst-parser = { version = ">=0.16.1" }
pytest-mock = "^3.14.1"
pandas-stubs = "^2.2.3.250308"
deptry = ">=0.23.0"
types-tabulate = "^0.9.0.20241207"


[tool.poetry.group.docs.dependencies]
sphinx = "^8.2.3"
sphinx-autodoc-typehints = "^3.2.0"
sphinx-click = "^6.0.0"
furo = "^2025.7.19"
myst-parser = "^4.0.1"
sphinx-autobuild = "^2025.8.25"

[tool.pytest.ini_options]
pythonpath = ["src"]

[tool.coverage.paths]
source = ["src", "*/site-packages"]
tests = ["tests", "*/tests"]

[tool.coverage.run]
branch = true
source = ["ssb_befolkning_fagfunksjoner", "tests"]
relative_files = true

[tool.coverage.report]
show_missing = true
fail_under = 50

[tool.deptry.per_rule_ignores]
DEP001 = ["nox", "nox_poetry"]  # packages available by default

[tool.mypy]
strict = true
warn_unreachable = true
pretty = true
show_column_numbers = true
show_error_context = true

[tool.ruff]
force-exclude = true  # Apply excludes to pre-commit
show-fixes = true
src = ["src", "tests"]
target-version = "py311"  # Minimum Python version supported
include = ["*.py", "*.pyi", "**/pyproject.toml", "*.ipynb"]
extend-exclude = [
    "__pycache__",
    "old",
    ".ipynb_checkpoints",
    "noxfile.py",
    "docs/conf.py",
]

# Ruff rules may be customized as desired: https://docs.astral.sh/ruff/rules/
[tool.ruff.lint]
select = [
    "A",    # prevent using keywords that clobber python builtins
    "ANN",  # check type annotations
    "B",    # bugbear: security warnings
    "D",    # documentation
    "E",    # pycodestyle
    "F",    # pyflakes
    "ISC",  # implicit string concatenation
    "I",    # sort imports
    "UP",   # alert you when better syntax is available in your python version
    "RUF",  # the ruff developer's own rules
]
ignore = [
    "ANN202", # Don't require return type annotation for private functions.
    "ANN401", # Allow type annotation with type Any.
    "D100",   # Supress undocumented-public-module. Only doc of public api required.
    "FBT001", # Allow boolean positional arguments in a function.
    "FBT002", # Allow boolean default positional arguments in a function.
    "E402",   # Supress module-import-not-at-top-of-file, needed in jupyter notebooks.
    "E501",   # Supress line-too-long warnings: trust black's judgement on this one.
    "PLR2004", # Allow to compare with unnamed numerical constants.
]

[tool.ruff.lint.isort]
force-single-line = true

[tool.ruff.lint.mccabe]
max-complexity = 15

[tool.ruff.lint.pydocstyle]
convention = "google"  # You can also use "numpy".

[tool.ruff.lint.pylint]
max-args = 8

[tool.ruff.lint.pep8-naming]
classmethod-decorators = ["classmethod", "validator", "root_validator", "pydantic.validator"]

[tool.ruff.lint.per-file-ignores]
"*/__init__.py" = ["F401"]
"**/tests/*" = [
    "ANN001",  # type annotations don't add value for test functions
    "ANN002",  # type annotations don't add value for test functions
    "ANN003",  # type annotations don't add value for test functions
    "ANN201",  # type annotations don't add value for test functions
    "ANN204",  # type annotations don't add value for test functions
    "ANN205",  # type annotations don't add value for test functions
    "ANN206",  # type annotations don't add value for test functions
    "D100",    # docstrings are overkill for test functions
    "D101",
    "D102",
    "D103",
    "S101",    # asserts are encouraged in pytest
]

[build-system]
requires = ["poetry-core>=1.0.0"]
build-backend = "poetry.core.masonry.api"<|MERGE_RESOLUTION|>--- conflicted
+++ resolved
@@ -1,9 +1,6 @@
 [project]
 name = "ssb-befolkning-fagfunksjoner"
-<<<<<<< HEAD
-=======
 version = "0.0.10"
->>>>>>> 301b0999
 description = "Befolkning Fagfunksjoner"
 license = "MIT"
 version = "0.0.7"
